--- conflicted
+++ resolved
@@ -1,185 +1,169 @@
-{
-    "content": [
-        {
-            "path": "html_ui/Fonts/B612Mono-Regular.ttf",
-            "size": 140292,
-            "date": "132402817714110148"
-        },
-        {
-            "path": "html_ui/Pages/VCockpit/Instruments/Airliners/A320_Neo/CDU/A320_Neo_CDU_IdentPage.js",
-            "size": 570,
-            "date": "132402817714110148"
-        },
-        {
-            "path": "html_ui/Pages/VCockpit/Instruments/Airliners/A320_Neo/CDU/A320_Neo_CDU_MainDisplay.js",
-            "size": 33481,
-            "date": "132402817714110148"
-        },
-        {
-            "path": "html_ui/Pages/VCockpit/Instruments/Airliners/A320_Neo/EICAS/A320_Neo_EICAS.html",
-            "size": 4397,
-            "date": "132402817714110148"
-        },
-        {
-            "path": "html_ui/Pages/VCockpit/Instruments/Airliners/A320_Neo/EICAS/A320_Neo_EICAS.js",
-            "size": 5163,
-            "date": "132402817714110148"
-        },
-        {
-            "path": "html_ui/Pages/VCockpit/Instruments/Airliners/A320_Neo/EICAS/ECAM/A320_Neo_LowerECAM_APU.css",
-            "size": 2001,
-            "date": "132402817714110148"
-        },
-        {
-            "path": "html_ui/Pages/VCockpit/Instruments/Airliners/A320_Neo/EICAS/ECAM/A320_Neo_LowerECAM_APU.html",
-            "size": 3159,
-            "date": "132402817714110148"
-        },
-        {
-            "path": "html_ui/Pages/VCockpit/Instruments/Airliners/A320_Neo/EICAS/ECAM/A320_Neo_LowerECAM_APU.js",
-            "size": 9487,
-            "date": "132402817714110148"
-        },
-        {
-            "path": "html_ui/Pages/VCockpit/Instruments/Airliners/A320_Neo/EICAS/ECAM/A320_Neo_LowerECAM_BLEED.css",
-            "size": 766,
-            "date": "132402817714110148"
-        },
-        {
-            "path": "html_ui/Pages/VCockpit/Instruments/Airliners/A320_Neo/EICAS/ECAM/A320_Neo_LowerECAM_BLEED.html",
-            "size": 483,
-            "date": "132402817714110148"
-        },
-        {
-            "path": "html_ui/Pages/VCockpit/Instruments/Airliners/A320_Neo/EICAS/ECAM/A320_Neo_LowerECAM_BLEED.js",
-            "size": 966,
-            "date": "132402817714110148"
-        },
-        {
-            "path": "html_ui/Pages/VCockpit/Instruments/Airliners/A320_Neo/EICAS/ECAM/A320_Neo_LowerECAM_DOOR.css",
-            "size": 2513,
-            "date": "132402817714110148"
-        },
-        {
-            "path": "html_ui/Pages/VCockpit/Instruments/Airliners/A320_Neo/EICAS/ECAM/A320_Neo_LowerECAM_DOOR.html",
-            "size": 4131,
-            "date": "132402817714110148"
-        },
-        {
-            "path": "html_ui/Pages/VCockpit/Instruments/Airliners/A320_Neo/EICAS/ECAM/A320_Neo_LowerECAM_DOOR.js",
-            "size": 5140,
-            "date": "132402817714110148"
-        },
-        {
-            "path": "html_ui/Pages/VCockpit/Instruments/Airliners/A320_Neo/FCU/A320_Neo_FCU.css",
-            "size": 3553,
-            "date": "132402817714110148"
-        },
-        {
-            "path": "html_ui/Pages/VCockpit/Instruments/Airliners/A320_Neo/FCU/A320_Neo_FCU.html",
-            "size": 6454,
-            "date": "132402817714110148"
-        },
-        {
-            "path": "html_ui/Pages/VCockpit/Instruments/Airliners/A320_Neo/FCU/A320_Neo_FCU.js",
-            "size": 26444,
-            "date": "132402817714110148"
-        },
-        {
-            "path": "html_ui/Pages/VCockpit/Instruments/Airliners/A320_Neo/MFD/A320_Neo_MFD.html",
-<<<<<<< HEAD
-            "size": 9627,
-=======
-            "size": 9742,
->>>>>>> 9b11d352
-            "date": "132402817714110148"
-        },
-        {
-            "path": "html_ui/Pages/VCockpit/Instruments/Airliners/A320_Neo/MFD/A320_Neo_MFD.js",
-            "size": 20993,
-            "date": "132402817714110148"
-        },
-        {
-            "path": "html_ui/Pages/VCockpit/Instruments/Airliners/A320_Neo/MFD/NDCompass.js",
-            "size": 168294,
-            "date": "132402817714110148"
-        },
-        {
-            "path": "html_ui/Pages/VCockpit/Instruments/Airliners/A320_Neo/PFD/A320_Neo_PFD.html",
-<<<<<<< HEAD
-            "size": 6102,
-            "date": "132402817714110148"
-        },
-        {
-            "path": "html_ui/Pages/VCockpit/Instruments/Airliners/A320_Neo/PFD/A320_Neo_PFD.js",
-            "size": 8897,
-            "date": "132402817714110148"
-        },
-        {
-            "path": "html_ui/Pages/VCockpit/Instruments/Airliners/A320_Neo/PFD/AirspeedIndicator.js",
-            "size": 136567,
-            "date": "132402817714110148"
-        },
-        {
-            "path": "html_ui/Pages/VCockpit/Instruments/Airliners/A320_Neo/PFD/AltimeterIndicator.js",
-            "size": 97609,
-=======
-            "size": 3784,
->>>>>>> 9b11d352
-            "date": "132402817714110148"
-        },
-        {
-            "path": "html_ui/Pages/VCockpit/Instruments/Airliners/A320_Neo/PFD/AttitudeIndicator.js",
-            "size": 102295,
-            "date": "132402817714110148"
-        },
-        {
-            "path": "html_ui/Pages/VCockpit/Instruments/Airliners/A320_Neo/PFD/VerticalSpeedIndicator.js",
-            "size": 43409,
-            "date": "132402817714110148"
-        },
-        {
-            "path": "ModelBehaviorDefs/Airliner/Airbus.xml",
-            "size": 37721,
-            "date": "132402817714110148"
-        },
-        {
-            "path": "ModelBehaviorDefs/Asobo/Airliner/Airbus.xml",
-<<<<<<< HEAD
-            "size": 40841,
-=======
-            "size": 40646,
->>>>>>> 9b11d352
-            "date": "132402817714110148"
-        },
-        {
-            "path": "SimObjects/AirPlanes/Asobo_A320_NEO/engines.cfg",
-            "size": 10486,
-            "date": "132402817714110148"
-        },
-        {
-            "path": "SimObjects/AirPlanes/Asobo_A320_NEO/runway.FLT",
-            "size": 3756,
-            "date": "132402817714110148"
-        },
-        {
-            "path": "SimObjects/AirPlanes/Asobo_A320_NEO/systems.cfg",
-            "size": 17926,
-            "date": "132402817714110148"
-        },
-        {
-            "path": "SimObjects/AirPlanes/Asobo_A320_NEO/model/A320_NEO_INTERIOR.xml",
-<<<<<<< HEAD
-            "size": 127476,
-=======
-            "size": 131180,
-            "date": "132402817714110148"
-        },
-        {
-            "path": "SimObjects/AirPlanes/Asobo_A320_NEO/panel/panel.xml",
-            "size": 19035,
->>>>>>> 9b11d352
-            "date": "132402817714110148"
-        }
-    ]
+{
+    "content": [
+        {
+            "path": "html_ui/Fonts/B612Mono-Regular.ttf",
+            "size": 140292,
+            "date": "132402817714110148"
+        },
+        {
+            "path": "html_ui/Pages/VCockpit/Instruments/Airliners/A320_Neo/CDU/A320_Neo_CDU_IdentPage.js",
+            "size": 550,
+            "date": "132402817714110148"
+        },
+        {
+            "path": "html_ui/Pages/VCockpit/Instruments/Airliners/A320_Neo/CDU/A320_Neo_CDU_MainDisplay.js",
+            "size": 33481,
+            "date": "132402817714110148"
+        },
+        {
+            "path": "html_ui/Pages/VCockpit/Instruments/Airliners/A320_Neo/EICAS/A320_Neo_EICAS.html",
+            "size": 4338,
+            "date": "132402817714110148"
+        },
+        {
+            "path": "html_ui/Pages/VCockpit/Instruments/Airliners/A320_Neo/EICAS/A320_Neo_EICAS.js",
+            "size": 6227,
+            "date": "132402817714110148"
+        },
+        {
+            "path": "html_ui/Pages/VCockpit/Instruments/Airliners/A320_Neo/EICAS/ECAM/A320_Neo_LowerECAM_APU.css",
+            "size": 1909,
+            "date": "132402817714110148"
+        },
+        {
+            "path": "html_ui/Pages/VCockpit/Instruments/Airliners/A320_Neo/EICAS/ECAM/A320_Neo_LowerECAM_APU.html",
+            "size": 3091,
+            "date": "132402817714110148"
+        },
+        {
+            "path": "html_ui/Pages/VCockpit/Instruments/Airliners/A320_Neo/EICAS/ECAM/A320_Neo_LowerECAM_APU.js",
+            "size": 9328,
+            "date": "132402817714110148"
+        },
+        {
+            "path": "html_ui/Pages/VCockpit/Instruments/Airliners/A320_Neo/EICAS/ECAM/A320_Neo_LowerECAM_BLEED.css",
+            "size": 734,
+            "date": "132402817714110148"
+        },
+        {
+            "path": "html_ui/Pages/VCockpit/Instruments/Airliners/A320_Neo/EICAS/ECAM/A320_Neo_LowerECAM_BLEED.html",
+            "size": 472,
+            "date": "132402817714110148"
+        },
+        {
+            "path": "html_ui/Pages/VCockpit/Instruments/Airliners/A320_Neo/EICAS/ECAM/A320_Neo_LowerECAM_BLEED.js",
+            "size": 939,
+            "date": "132402817714110148"
+        },
+        {
+            "path": "html_ui/Pages/VCockpit/Instruments/Airliners/A320_Neo/EICAS/ECAM/A320_Neo_LowerECAM_DOOR.css",
+            "size": 2424,
+            "date": "132402817714110148"
+        },
+        {
+            "path": "html_ui/Pages/VCockpit/Instruments/Airliners/A320_Neo/EICAS/ECAM/A320_Neo_LowerECAM_DOOR.html",
+            "size": 4068,
+            "date": "132402817714110148"
+        },
+        {
+            "path": "html_ui/Pages/VCockpit/Instruments/Airliners/A320_Neo/EICAS/ECAM/A320_Neo_LowerECAM_DOOR.js",
+            "size": 5038,
+            "date": "132402817714110148"
+        },
+        {
+            "path": "html_ui/Pages/VCockpit/Instruments/Airliners/A320_Neo/FCU/A320_Neo_FCU.css",
+            "size": 3420,
+            "date": "132402817714110148"
+        },
+        {
+            "path": "html_ui/Pages/VCockpit/Instruments/Airliners/A320_Neo/FCU/A320_Neo_FCU.html",
+            "size": 6348,
+            "date": "132402817714110148"
+        },
+        {
+            "path": "html_ui/Pages/VCockpit/Instruments/Airliners/A320_Neo/FCU/A320_Neo_FCU.js",
+            "size": 25803,
+            "date": "132402817714110148"
+        },
+        {
+            "path": "html_ui/Pages/VCockpit/Instruments/Airliners/A320_Neo/MFD/A320_Neo_MFD.html",
+            "size": 9627,
+            "date": "132402817714110148"
+        },
+        {
+            "path": "html_ui/Pages/VCockpit/Instruments/Airliners/A320_Neo/MFD/A320_Neo_MFD.js",
+            "size": 20504,
+            "date": "132402817714110148"
+        },
+        {
+            "path": "html_ui/Pages/VCockpit/Instruments/Airliners/A320_Neo/MFD/NDCompass.js",
+            "size": 168294,
+            "date": "132402817714110148"
+        },
+        {
+            "path": "html_ui/Pages/VCockpit/Instruments/Airliners/A320_Neo/PFD/A320_Neo_PFD.html",
+            "size": 6102,
+            "date": "132402817714110148"
+        },
+        {
+            "path": "html_ui/Pages/VCockpit/Instruments/Airliners/A320_Neo/PFD/A320_Neo_PFD.js",
+            "size": 8897,
+            "date": "132402817714110148"
+        },
+        {
+            "path": "html_ui/Pages/VCockpit/Instruments/Airliners/A320_Neo/PFD/AirspeedIndicator.js",
+            "size": 136567,
+            "date": "132402817714110148"
+        },
+        {
+            "path": "html_ui/Pages/VCockpit/Instruments/Airliners/A320_Neo/PFD/AltimeterIndicator.js",
+            "size": 97609,
+            "date": "132402817714110148"
+        },
+        {
+            "path": "html_ui/Pages/VCockpit/Instruments/Airliners/A320_Neo/PFD/AttitudeIndicator.js",
+            "size": 100511,
+            "date": "132402817714110148"
+        },
+        {
+            "path": "html_ui/Pages/VCockpit/Instruments/Airliners/A320_Neo/PFD/VerticalSpeedIndicator.js",
+            "size": 43409,
+            "date": "132402817714110148"
+        },
+        {
+            "path": "ModelBehaviorDefs/Airliner/Airbus.xml",
+            "size": 36725,
+            "date": "132402817714110148"
+        },
+        {
+            "path": "ModelBehaviorDefs/Asobo/Airliner/Airbus.xml",
+            "size": 40841,
+            "date": "132402817714110148"
+        },
+        {
+            "path": "SimObjects/AirPlanes/Asobo_A320_NEO/engines.cfg",
+            "size": 10486,
+            "date": "132402817714110148"
+        },
+        {
+            "path": "SimObjects/AirPlanes/Asobo_A320_NEO/runway.FLT",
+            "size": 3779,
+            "date": "132402817714110148"
+        },
+        {
+            "path": "SimObjects/AirPlanes/Asobo_A320_NEO/systems.cfg",
+            "size": 17699,
+            "date": "132402817714110148"
+        },
+        {
+            "path": "SimObjects/AirPlanes/Asobo_A320_NEO/model/A320_NEO_INTERIOR.xml",
+            "size": 128166,
+            "date": "132402817714110148"
+        },
+        {
+            "path": "SimObjects/AirPlanes/Asobo_A320_NEO/panel/panel.xml",
+            "size": 18297,
+            "date": "132402817714110148"
+        }
+    ]
 }