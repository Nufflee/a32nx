--- conflicted
+++ resolved
@@ -1,88 +1,51 @@
 :root {
-  --bodyHeightScale: 1; 
-}
+  --bodyHeightScale: 1; }
 
 @keyframes TemporaryShow {
   0%, 100% {
-    visibility: visible; } 
-}
+    visibility: visible; } }
 
 @keyframes TemporaryHide {
   0%, 100% {
-    visibility: hidden; } 
-}
+    visibility: hidden; } }
 
 #highlight {
   position: absolute;
   height: 100%;
   width: 100%;
-  z-index: 10; 
-}
+  z-index: 10; }
 
 #Electricity {
   width: 100%;
-  height: 100%; 
-}
-
-#Electricity[state=off] {
-  display: none; 
-}
+  height: 100%; }
+  #Electricity[state=off] {
+    display: none; }
 
 @font-face {
-<<<<<<< HEAD
   font-family: "Roboto";
   src: url("/Fonts/RobotoMono-Medium.ttf") format("truetype");
   font-weight: normal;
-  font-style: normal; 
-}
+  font-style: normal; }
 
 @font-face {
   font-family: "Roboto-Light";
   src: url("/Fonts/RobotoMono-Light.ttf") format("truetype");
   font-weight: normal;
-  font-style: normal; 
-}
+  font-style: normal; }
 
 @font-face {
   font-family: "Roboto-Bold";
   src: url("/Fonts/RobotoMono-Bold.ttf") format("truetype");
   font-weight: normal;
-  font-style: normal; 
-}
+  font-style: normal; }
 
 @font-face {
   font-family: "Alarm-Clock";
   src: url("/Pages/VCockpit/Instruments/Shared/Fonts/digital.ttf") format("truetype");
-=======
-  font-family: "AirbusChronometer";
-  src: url("/Fonts/AirbusChronometer.ttf") format("truetype");
->>>>>>> 4355e195
   font-weight: normal;
-  font-style: normal; 
-}
+  font-style: normal; }
 
 a320-neo-clock-element {
-<<<<<<< HEAD
-      width: 100%;
-      height: 100%;
-      overflow: hidden; 
-}
-
-a320-neo-clock-element #Mainframe {
-      position: absolute;
-      top: -5%;
-      bottom: 0;
-      left: 2%;
-      right: 0; 
-      background-image: url('Backlight/chronometer-middle.png');
-      background-repeat: no-repeat;
-      background-position: -10px 100px;
-      color: rgba(155, 148, 148, 0.911);
-}
-
-a320-neo-clock-element #Mainframe #TopSelector {
-      margin-top: 5%;
-=======
   width: 100%;
   height: 100%;
   overflow: hidden; }
@@ -91,94 +54,33 @@
     top: -4%;
     bottom: 0;
     left: 2%;
-    right: 0;
+    right: 0; 
     background-color: rgba(5, 40, 80, 0.623);
     color: rgba(155, 148, 148, 0.911);}
     a320-neo-clock-element #Mainframe #TopSelector {
-      margin-top: 1%;
->>>>>>> 4355e195
+      margin-top: 0%;
       width: 100%;
       height: 35%;
       display: flex;
       align-items: center;
-<<<<<<< HEAD
-      justify-content: center;
-      background-image: url('Backlight/chronometer.png');
-}
-
-a320-neo-clock-element #Mainframe #TopSelector #TopSelectorValue {
-      font-family: Alarm-Clock;
-      font-size: 81px;
-      text-align: center;
-      color: rgba(155, 148, 148, 0.911); 
-}
-
-a320-neo-clock-element #Mainframe #MiddleSelector {
-=======
       justify-content: center; }
       a320-neo-clock-element #Mainframe #TopSelector #TopSelectorValue {
-        font-family: "AirbusChronometer";
-        font-size: 65px;
-        margin-right: 3%;
+        font-family: Alarm-Clock;
+        font-size: 81px;
         text-align: center;
-        width: 29%;
-        color: rgba(155, 148, 148, 0.911); }
-      a320-neo-clock-element #Mainframe #TopSelector #TopSelectorSeparator {
-        font-family: "AirbusChronometer";
-        font-size: 65px;
-        text-align: center;
-        width: 5%;
-        color: rgba(155, 148, 148, 0.911); }
-      a320-neo-clock-element #Mainframe #TopSelector #TopSelectorValue2 {
-        font-family: "AirbusChronometer";
-        font-size: 65px;
-        margin-right: 2%;
-        text-align: center;
-        width: 30%;
         color: rgba(155, 148, 148, 0.911); }
     a320-neo-clock-element #Mainframe #MiddleSelector {
->>>>>>> 4355e195
       margin-top: 0%;
       margin-left: 0%;
       width: 80%;
       height: 35%;
-      display: flex;
+      display: flex; 
       align-items: center;
-<<<<<<< HEAD
       justify-content: center; 
-      background-repeat: no-repeat;
-}
-      
-a320-neo-clock-element #Mainframe #MiddleSelector #MiddleSelectorValue {
-      font-family: Alarm-Clock;
-      font-size: 81px;
-      margin-left: 2%;
-      margin-right: 5%;
-      width: 95%;
-      text-align: right;
-      /* font-kerning: none; Note: this one is in stdby for a new font */
-      color: rgba(155, 148, 148, 0.911); 
-}
-
-a320-neo-clock-element #Mainframe #MiddleSelector #MiddleSelectorValue2 {
-      font-family: Alarm-Clock;
-      font-size: 65px;
-      margin-left: 0%;
-      margin-right: 0%;
-      width: 5%;
-      text-align: right;
-      vertical-align: middle;
-      color: rgba(155, 148, 148, 0.911); 
-}
-
-a320-neo-clock-element #Mainframe #BottomSelector {
-      top: -9%;
-=======
-      justify-content: center;
       }
       a320-neo-clock-element #Mainframe #MiddleSelector #MiddleSelectorValue {
-        font-family: "AirbusChronometer";
-        font-size: 65px;
+        font-family: Alarm-Clock;
+        font-size: 81px;
         margin-left: 2%;
         margin-right: 5%;
         width: 95%;
@@ -186,9 +88,9 @@
         /* font-kerning: none; Note: this one is in stdby for a new font */
         color: rgba(155, 148, 148, 0.911); }
       a320-neo-clock-element #Mainframe #MiddleSelector #MiddleSelectorValue2 {
-          font-family: "AirbusChronometer";
-          font-size: 48px;
-          margin-left: -5%;
+          font-family: Alarm-Clock;
+          font-size: 65px;
+          margin-left: 0%;
           margin-right: 0%;
           width: 5%;
           text-align: right;
@@ -196,29 +98,14 @@
           color: rgba(155, 148, 148, 0.911); }
 
     a320-neo-clock-element #Mainframe #BottomSelector {
-      margin-top: 0;
->>>>>>> 4355e195
+      margin-top: 1%;
       width: 100%;
       height: 35%;
       display: flex;
       align-items: center;
-<<<<<<< HEAD
-      justify-content: center; 
-      background-image: url('Backlight/chronometer.png');
-      background-repeat: no-repeat;
-}
-
-a320-neo-clock-element #Mainframe #BottomSelector #BottomSelectorValue {
-      font-family: Alarm-Clock;
-      font-size: 81px;
-      text-align: center;
-      color: rgba(155, 148, 148, 0.911); 
-}
-=======
       justify-content: center; }
       a320-neo-clock-element #Mainframe #BottomSelector #BottomSelectorValue {
-        font-family: "AirbusChronometer";
-        font-size: 65px;
+        font-family: Alarm-Clock;
+        font-size: 81px;
         text-align: center;
         color: rgba(155, 148, 148, 0.911); }
->>>>>>> 4355e195
