# Changelog
<!-- ⚠⚠ Please follow the format provided ⚠⚠ -->
<!-- Always use "1." at the start instead of "2. " or "X. " as GitHub will auto renumber everything. -->
<!-- Use the following format below -->
<!--  1. [Changed Area] Title of changes - @github username (Name)  -->
## 2020/10
1. [ND] Change ND Sizing - @nathaninnes (Nathan Innes)
1. [GPWS] Added Pull Up, Sink Rate, Dont sink GPWS with Default Sounds & Added (Too low) terrain, flaps and gear without Sounds (Future PR by Boris) - @oliverpope03 (Oliver Pope)
1. [Sounds] Added new sounds for fuel pumps, flaps, ground roll and rattles, touchdowns, and wind - @hotshotp (Boris)
1. [ND] Hide the aircraft indicator in PLAN mode while ADIRS are not aligned - @lousybyte (lousybyte)
1. [LIGHTS] Improved Strobe, Nav and beacon lights - @lukecologne (lukecologne)
1. [Sounds] Added new startup sounds - @hotshotp (Boris)
1. [ECAM] ELAC/SEC warning color fix, added spoiler functionality to ECAM page - @wpine215 (Iceman)
1. [OVHD] Implemented missing functionality for multiple overhead buttons and switches - @wpine215 (Iceman)
1. [ECAM] Improved APU ECAM visuals - @wpine215 (Iceman)
1. [TEXTURES] changed texture of glareshield and added details
1. [ECAM] Improved Fuel ECAM visuals and corrected center pump inconsistency - @wpine215 (Iceman)
1. [MISC] Separated Captian and F/O displays - @tyler58546 (tyler58546)
1. [ECAM] Added engine FADEC power supply logic - @tyler58546 (tyler58546)
1. [ECAM] Improved lower engine ECAM - @lousybyte (lousybyte)
1. [CDU] Add "Closest Airports" page - @lhoenig (Lukas Hoenig)
1. [PFD] Fixed FD bars appearing on PFD when on the ground - @Curtis-VL (Curtis)
1. [CDU] Added IRS Init page - @externoak (Externo)
1. [OVHD] Implement additional overhead button/switch functionality (EMER ELEC, EVAC, air data switching, etc.) - @wpine215 (Iceman)
1. [ECAM] Made open doors on DOOR/OXY page amber instead of green - @Benjozork (Benjamin Dupont)
<<<<<<< HEAD
1. [MISC] Added standby instrument brightness adjustment and attitude reset - @2hwk (2Cas#1022 on discord)
1. [MISC] Added standby instrument bugs page and corrected standby instrument font and behaviour on power loss - @2hwk (2Cas#1022 on discord)
=======
1. [PFD] Adjust vertical Flight Director offset - @veikkos (Veikko Soininen)
>>>>>>> 2ca58514

## 2020/09
1. [General] Add CHANGELOG.md - @nathaninnes (Nathan Innes)
1. [ECAM] Improved Upper ECAM Visuals - @wpine215 (Iceman)
1. [TEXTURES] Changed roughness of glareshield - @Pleasure (Pleasure)
1. [CDU] Fixed several issues related to incorrect active waypoints - @lousybyte (lousybyte)
1. [CDU] Fixed a crash when trying to replace a waypoint in the flight plan - @lousybyte (lousybyte)
1. [EXTERIOR] Fixed issue in engine rotation animation that made it rotate too quickly - @lukecologne (lukecologne)
1. [PFD] Remove code related to unrelevant aircraft - @1Revenger1 (Avery Black)
1. [ECAM] Lower ECAM DOOR Page Colour Fix - @nathaninnes (Nathan Innes)
1. [ND] Add DME distances, VOR/ADF needles and functioning ADF2 - @blitzcaster (bltzcstr)
1. [OVHD] Fixed Battery Indicator Colour - @nathaninnes (Nathan Innes)
1. [MISC] Removed Fuel Patch from MSFS Update 1.8.3 - @nathaninnes (Nathan Innes)<|MERGE_RESOLUTION|>--- conflicted
+++ resolved
@@ -23,12 +23,9 @@
 1. [CDU] Added IRS Init page - @externoak (Externo)
 1. [OVHD] Implement additional overhead button/switch functionality (EMER ELEC, EVAC, air data switching, etc.) - @wpine215 (Iceman)
 1. [ECAM] Made open doors on DOOR/OXY page amber instead of green - @Benjozork (Benjamin Dupont)
-<<<<<<< HEAD
+1. [PFD] Adjust vertical Flight Director offset - @veikkos (Veikko Soininen)
 1. [MISC] Added standby instrument brightness adjustment and attitude reset - @2hwk (2Cas#1022 on discord)
 1. [MISC] Added standby instrument bugs page and corrected standby instrument font and behaviour on power loss - @2hwk (2Cas#1022 on discord)
-=======
-1. [PFD] Adjust vertical Flight Director offset - @veikkos (Veikko Soininen)
->>>>>>> 2ca58514
 
 ## 2020/09
 1. [General] Add CHANGELOG.md - @nathaninnes (Nathan Innes)
